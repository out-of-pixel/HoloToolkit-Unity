﻿// Copyright (c) Microsoft Corporation. All rights reserved.
// Licensed under the MIT License. See LICENSE in the project root for license information.
using UnityEngine;
using HoloToolkit.Unity.InputModule;

namespace HoloToolkit.Unity.SharingWithUNET
{
    /// <summary>
    /// Starts a session when the user taps the control this script is attached to.
    /// </summary>
    public class StartSessionButton : MonoBehaviour, IInputClickHandler
    {
        /// <summary>
        /// Script which controls hosting and discovering sessions.
        /// </summary>
        private NetworkDiscoveryWithAnchors networkDiscovery;

        // Use this for initialization
        void Start()
        {
            networkDiscovery = NetworkDiscoveryWithAnchors.Instance;
<<<<<<< HEAD
#if UNITY_WSA
            if (UnityEngine.XR.WSA.HolographicSettings.IsDisplayOpaque)
=======
            if (UnityEngine.XR.WSA.HolographicSettings.IsDisplayOpaque && !Application.isEditor)
>>>>>>> c3cf9c22
            {
                Debug.Log("Only hololens can host for now");
                Destroy(this.gameObject);
            }
        }

        /// <summary>
        /// Called when a click event is detected
        /// </summary>
        /// <param name="eventData">Information about the click.</param>
        public void OnInputClicked(InputClickedEventData eventData)
        {
            if (networkDiscovery.running)
            {
                // Only let hololens host
                // We are also allowing the editor to host for testing purposes, but shared anchors
                // will currently not work in this mode.
<<<<<<< HEAD
#if UNITY_WSA
                if (!UnityEngine.XR.WSA.HolographicSettings.IsDisplayOpaque)
#else
                Debug.Log("Unity editor can host, but World Anchors will not be shared");
#endif
=======
                if (!UnityEngine.XR.WSA.HolographicSettings.IsDisplayOpaque || Application.isEditor)
>>>>>>> c3cf9c22
                {
                    if (Application.isEditor)
                    {
                        Debug.Log("Unity editor can host, but World Anchors will not be shared");
                    }

                    networkDiscovery.StartHosting("DefaultName");
                    eventData.Use();
                }
            }
        }
    }
}<|MERGE_RESOLUTION|>--- conflicted
+++ resolved
@@ -19,12 +19,8 @@
         void Start()
         {
             networkDiscovery = NetworkDiscoveryWithAnchors.Instance;
-<<<<<<< HEAD
-#if UNITY_WSA
-            if (UnityEngine.XR.WSA.HolographicSettings.IsDisplayOpaque)
-=======
+
             if (UnityEngine.XR.WSA.HolographicSettings.IsDisplayOpaque && !Application.isEditor)
->>>>>>> c3cf9c22
             {
                 Debug.Log("Only hololens can host for now");
                 Destroy(this.gameObject);
@@ -42,15 +38,8 @@
                 // Only let hololens host
                 // We are also allowing the editor to host for testing purposes, but shared anchors
                 // will currently not work in this mode.
-<<<<<<< HEAD
-#if UNITY_WSA
-                if (!UnityEngine.XR.WSA.HolographicSettings.IsDisplayOpaque)
-#else
-                Debug.Log("Unity editor can host, but World Anchors will not be shared");
-#endif
-=======
+
                 if (!UnityEngine.XR.WSA.HolographicSettings.IsDisplayOpaque || Application.isEditor)
->>>>>>> c3cf9c22
                 {
                     if (Application.isEditor)
                     {
