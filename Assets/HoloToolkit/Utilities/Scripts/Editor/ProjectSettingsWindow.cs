--- conflicted
+++ resolved
@@ -25,129 +25,13 @@
 
         #endregion // Nested Types
 
-<<<<<<< HEAD
-        #region Internal Methods
-        /// <summary>
-        /// Enables virtual reality for WSA and ensures Mixed Reality is in the supported SDKs.
-        /// </summary>
-        private void EnableVirtualReality()
-=======
         #region Overrides / Event Handlers
 
         protected override void ApplySettings()
->>>>>>> 333f6d55
         {
             // Apply individual settings
             if (Values[ProjectSetting.BuildWsaUwp])
             {
-<<<<<<< HEAD
-                // Grab the text from the project settings asset file
-                string settingsPath = "ProjectSettings/ProjectSettings.asset";
-                string settings = File.ReadAllText(settingsPath);
-
-                // We're looking for the list of VR devices for the current build target, then
-                // ensuring that HoloLens is in that list
-                bool foundBuildTargetVRSettings = false;
-                bool foundBuildTargetMetro = false;
-                bool foundBuildTargetEnabled = false;
-                bool foundDevices = false;
-                bool foundHoloLens = false;
-
-                StringBuilder builder = new StringBuilder(); // Used to build the final output
-                string[] lines = settings.Split(new char[] { '\n' });
-                for (int i = 0; i < lines.Length; ++i)
-                {
-                    string line = lines[i];
-
-                    // Look for the build target VR settings
-                    if (!foundBuildTargetVRSettings)
-                    {
-                        if (line.Contains("m_BuildTargetVRSettings:"))
-                        {
-                            // If no targets are enabled at all, just create the known entries and skip the rest of the tests
-                            if (line.Contains("[]"))
-                            {
-                                // Remove the empty array symbols
-                                line = line.Replace(" []", "\n");
-
-                                // Generate the new lines
-                                line += "  - m_BuildTarget: Metro\n";
-                                line += "    m_Enabled: 1\n";
-                                line += "    m_Devices:\n";
-                                line += "    - HoloLens";
-
-                                // Mark all fields as found so we don't search anymore
-                                foundBuildTargetVRSettings = true;
-                                foundBuildTargetMetro = true;
-                                foundBuildTargetEnabled = true;
-                                foundDevices = true;
-                                foundHoloLens = true;
-                            }
-                            else
-                            {
-                                // The target VR settngs were found but the others
-                                // still need to be searched for.
-                                foundBuildTargetVRSettings = true;
-                            }
-                        }
-                    }
-
-                    // Look for the build target for Metro
-                    else if (!foundBuildTargetMetro)
-                    {
-                        if (line.Contains("m_BuildTarget: Metro"))
-                        {
-                            foundBuildTargetMetro = true;
-                        }
-                    }
-
-                    else if (!foundBuildTargetEnabled)
-                    {
-                        if (line.Contains("m_Enabled"))
-                        {
-                            line = "    m_Enabled: 1";
-                            foundBuildTargetEnabled = true;
-                        }
-                    }
-
-                    // Look for the enabled Devices list
-                    else if (!foundDevices)
-                    {
-                        if (line.Contains("m_Devices:"))
-                        {
-                            // Clear the empty array symbols if any
-                            line = line.Replace(" []", "");
-                            foundDevices = true;
-                        }
-                    }
-
-                    // Once we've found the list look for HoloLens or the next non element
-                    else if (!foundHoloLens)
-                    {
-                        // If this isn't an element in the device list
-                        if (!line.Contains("-"))
-                        {
-                            // add the hololens element, and mark it found
-                            builder.Append("    - HoloLens\n");
-                            foundHoloLens = true;
-                        }
-
-                        // Otherwise test if this is the HoloLens device
-                        else if (line.Contains("HoloLens"))
-                        {
-                            foundHoloLens = true;
-                        }
-                    }
-
-                    builder.Append(line);
-
-                    // Write out a \n for all but the last line
-                    // NOTE: Specifically preserving unix line endings by avoiding StringBuilder.AppendLine
-                    if (i != lines.Length - 1)
-                    {
-                        builder.Append('\n');
-                    }
-=======
                 if (EditorUserBuildSettings.activeBuildTarget != BuildTarget.WSAPlayer)
                 {
                     EditorUserBuildSettings.SwitchActiveBuildTargetAsync(BuildTargetGroup.WSA, BuildTarget.WSAPlayer);
@@ -155,7 +39,6 @@
                 else
                 {
                     UpdateSettings(EditorUserBuildSettings.activeBuildTarget);
->>>>>>> 333f6d55
                 }
             }
             else
@@ -242,19 +125,15 @@
         protected override void LoadStrings()
         {
             Names[ProjectSetting.BuildWsaUwp] = "Target Windows Store and UWP";
-<<<<<<< HEAD
-            Descriptions[ProjectSetting.BuildWsaUwp] = "Required\n\nSwitches the currently active target to produce a Store app targeting the Universal Windows Platform.\n\nSince Mixed Reality only supports Windows Store apps, this option should remain checked unless you plan to manually switch the target later before you build.";
-=======
             Descriptions[ProjectSetting.BuildWsaUwp] = "Required\n\nSwitches the currently active target to produce a Store app targeting the Universal Windows Platform.\n\n" +
                                                        "Since HoloLens only supports Windows Store apps, this option should remain checked unless you plan to manually switch " +
                                                        "the target later before you build.";
 
-            Names[ProjectSetting.WsaEnableVR] = "Enable VR and Target HoloLens Device";
-            Descriptions[ProjectSetting.WsaEnableVR] = "Required\n\nEnables VR for Windows Store apps and adds the HoloLens as a target VR device.\n\n" +
-                                                       "The application will not compile for HoloLens and tools like Holographic Remoting will not function " +
+            Names[ProjectSetting.WsaEnableVR] = "Enable VR and Target Mixed Reality Device";
+            Descriptions[ProjectSetting.WsaEnableVR] = "Required\n\nEnables MR for Windows Store apps and adds the Mixed Reality as a target XR device.\n\n" +
+                                                       "The application will not compile for Mixed Reality and tools like Holographic Remoting will not function " +
                                                        "without this enabled. Therefore this option should remain checked unless you plan to manually " +
                                                        "perform these steps later.";
->>>>>>> 333f6d55
 
             Names[ProjectSetting.WsaUwpBuildToD3D] = "Build for Direct3D";
             Descriptions[ProjectSetting.WsaUwpBuildToD3D] = "Recommended\n\nProduces an app that targets Direct3D instead of Xaml.\n\nPure Direct3D apps run " +
@@ -262,12 +141,6 @@
                                                             "overlay Unity content with Xaml content or you plan to switch between Unity views and Xaml views at runtime.";
 
             Names[ProjectSetting.WsaFastestQuality] = "Set Quality to Fastest";
-<<<<<<< HEAD
-            Descriptions[ProjectSetting.WsaFastestQuality] = "Recommended\n\nChanges the quality settings for Windows Store apps to the 'Fastest' setting.\n\n'Fastest' is the recommended quality setting for HoloLens apps, but this option can be unchecked if you have already optimized your project for the HoloLens.";
-
-            Names[ProjectSetting.WsaEnableVR] = "Enable VR";
-            Descriptions[ProjectSetting.WsaEnableVR] = "Required\n\nEnables VR for Windows Store apps and adds Mixed Reality as a target VR device.\n\nThe application will not compile for Mixed Reality and tools like Holographic Remoting will not function without this enabled. Therefore this option should remain checked unless you plan to manually perform these steps later.";
-=======
             Descriptions[ProjectSetting.WsaFastestQuality] = "Recommended\n\nChanges the quality settings for Windows Store apps to the 'Fastest' setting.\n\n" +
                                                              "'Fastest' is the recommended quality setting for HoloLens apps, but this option can be unchecked " +
                                                              "if you have already optimized your project for the HoloLens.";
@@ -277,7 +150,6 @@
                                                            "Requires the SpatialPerception, InternetClient, InternetClientServer, PrivateNetworkClientServer, " +
                                                            "and Microphone Capabilities.\n\n" +
                                                            "Start the Sharing Server though HoloToolkit->Sharing Service->Launch Sharing Service.";
->>>>>>> 333f6d55
         }
 
         protected override void OnEnable()
