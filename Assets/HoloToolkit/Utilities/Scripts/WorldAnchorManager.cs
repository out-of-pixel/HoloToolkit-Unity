﻿// Copyright (c) Microsoft Corporation. All rights reserved.
// Licensed under the MIT License. See LICENSE in the project root for license information.

using HoloToolkit.Unity.SpatialMapping;
using System.Collections.Generic;
using UnityEngine;
<<<<<<< HEAD
using UnityEngine.VR.WSA;
using UnityEngine.VR.WSA.Persistence;
=======
using HoloToolkit.Unity.SpatialMapping;

#if UNITY_EDITOR || UNITY_WSA
using UnityEngine.VR.WSA.Persistence;
using UnityEngine.VR.WSA;
#endif
>>>>>>> 497be9c2

namespace HoloToolkit.Unity
{
    /// <summary>
    /// Wrapper around world anchor store to streamline some of the
    /// persistence api busy work.
    /// </summary>
    public class WorldAnchorManager : Singleton<WorldAnchorManager>
    {
        /// <summary>
        /// To prevent initializing too many anchors at once
        /// and to allow for the WorldAnchorStore to load asyncronously
        /// without callers handling the case where the store isn't loaded yet
        /// we'll setup a queue of anchor attachment operations.  
        /// The AnchorAttachmentInfo struct has the data needed to do this.
        /// </summary>
        private struct AnchorAttachmentInfo
        {
            public GameObject GameObjectToAnchor { get; set; }
            public string AnchorName { get; set; }
            public AnchorOperation Operation { get; set; }
        }

        private enum AnchorOperation
        {
            Create,
            Delete
        }

        /// <summary>
        /// The queue mentioned above.
        /// </summary>
        private Queue<AnchorAttachmentInfo> anchorOperations = new Queue<AnchorAttachmentInfo>();

#if UNITY_EDITOR || UNITY_WSA
        /// <summary>
        /// The WorldAnchorStore for the current application.
        /// Can be null when the application starts.
        /// </summary>
        public WorldAnchorStore AnchorStore { get; private set; }

        /// <summary>
        /// Callback function that contains the WorldAnchorStore object.
        /// </summary>
        /// <param name="anchorStore">The WorldAnchorStore to cache.</param>
        private void AnchorStoreReady(WorldAnchorStore anchorStore)
        {
            AnchorStore = anchorStore;
        }
#endif

        /// <summary>
        /// When the app starts grab the anchor store immediately.
        /// </summary>
        protected override void Awake()
        {
            base.Awake();

#if UNITY_EDITOR
            Debug.LogWarning("World Anchor Manager does not work in the editor. Anchor Store will never be ready.");
#endif
<<<<<<< HEAD
        }

        private void Start()
        {
=======
#if UNITY_EDITOR || UNITY_WSA
            AnchorStore = null;
>>>>>>> 497be9c2
            WorldAnchorStore.GetAsync(AnchorStoreReady);
#endif
        }

#if UNITY_EDITOR || UNITY_WSA
        /// <summary>
        /// Each frame see if there is work to do and if we can do a unit, do it.
        /// </summary>
        private void Update()
        {
            if (AnchorStore != null && anchorOperations.Count > 0)
            {
                DoAnchorOperation(anchorOperations.Dequeue());
            }
        }
#endif

        /// <summary>
        /// Attaches an anchor to the game object.  If the anchor store has
        /// an anchor with the specified name it will load the acnhor, otherwise
        /// a new anchor will be saved under the specified name.
        /// </summary>
        /// <param name="gameObjectToAnchor">The Gameobject to attach the anchor to.</param>
        /// <param name="anchorName">Name of the anchor.</param>
        public void AttachAnchor(GameObject gameObjectToAnchor, string anchorName)
        {
#if !UNITY_EDITOR
            if (gameObjectToAnchor == null)
            {
                Debug.LogError("Must pass in a valid gameObject");
                return;
            }

            if (string.IsNullOrEmpty(anchorName))
            {
                Debug.LogError("Must supply an AnchorName.");
                return;
            }

            anchorOperations.Enqueue(
                new AnchorAttachmentInfo
                {
                    GameObjectToAnchor = gameObjectToAnchor,
                    AnchorName = anchorName,
                    Operation = AnchorOperation.Create
                });
#endif
        }

        /// <summary>
        /// Removes the anchor from the game object and deletes the anchor
        /// from the anchor store.
        /// </summary>
        /// <param name="gameObjectToUnanchor">gameObject to remove the anchor from.</param>
        public void RemoveAnchor(GameObject gameObjectToUnanchor)
        {
#if !UNITY_EDITOR
            if (gameObjectToUnanchor == null)
            {
                Debug.LogError("Invalid GameObject");
                return;
            }

#if UNITY_EDITOR || UNITY_WSA
            // This case is unexpected, but just in case.
            if (AnchorStore == null)
            {
                Debug.LogError("remove anchor called before anchor store is ready.");
                return;
            }
#endif

            anchorOperations.Enqueue(
                new AnchorAttachmentInfo
                {
                    GameObjectToAnchor = gameObjectToUnanchor,
                    AnchorName = string.Empty,
                    Operation = AnchorOperation.Delete
                });
        }

        /// <summary>
        /// Removes all anchors from the scene and deletes them from the anchor store.
        /// </summary>
        public void RemoveAllAnchors()
        {
#if UNITY_EDITOR || UNITY_WSA
            SpatialMappingManager spatialMappingManager = SpatialMappingManager.Instance;

            // This case is unexpected, but just in case.
            if (AnchorStore == null)
            {
                Debug.LogError("remove all anchors called before anchor store is ready.");
            }

            WorldAnchor[] anchors = FindObjectsOfType<WorldAnchor>();

            if (anchors != null)
            {
                foreach (WorldAnchor anchor in anchors)
                {
                    // Don't remove SpatialMapping anchors if exists
                    if (spatialMappingManager == null ||
                        anchor.gameObject.transform.parent.gameObject != spatialMappingManager.gameObject)
                    {
                        anchorOperations.Enqueue(new AnchorAttachmentInfo()
                        {
                            AnchorName = anchor.name,
                            GameObjectToAnchor = anchor.gameObject,
                            Operation = AnchorOperation.Delete
                        });
                    }
                }
            }
#endif
        }

        /// <summary>
        /// Function that actually adds the anchor to the game object.
        /// </summary>
        /// <param name="anchorAttachmentInfo">Parameters for attaching the anchor.</param>
        private void DoAnchorOperation(AnchorAttachmentInfo anchorAttachmentInfo)
        {
#if UNITY_EDITOR || UNITY_WSA
            switch (anchorAttachmentInfo.Operation)
            {
                case AnchorOperation.Create:
                    string anchorName = anchorAttachmentInfo.AnchorName;
                    GameObject gameObjectToAnchor = anchorAttachmentInfo.GameObjectToAnchor;

                    if (gameObjectToAnchor == null)
                    {
                        Debug.LogError("GameObject must have been destroyed before we got a chance to anchor it.");
                        break;
                    }

                    // Try to load a previously saved world anchor.
                    WorldAnchor savedAnchor = AnchorStore.Load(anchorName, gameObjectToAnchor);
                    if (savedAnchor == null)
                    {
                        // Either world anchor was not saved / does not exist or has a different name.
                        Debug.LogWarning(gameObjectToAnchor.name + " : World anchor could not be loaded for this game object. Creating a new anchor.");

                        // Create anchor since one does not exist.
                        CreateAnchor(gameObjectToAnchor, anchorName);
                    }
                    else
                    {
                        savedAnchor.name = anchorName;
                        Debug.Log(gameObjectToAnchor.name + " : World anchor loaded from anchor store and updated for this game object.");
                    }

                    break;
                case AnchorOperation.Delete:
                    if (AnchorStore == null)
                    {
                        Debug.LogError("Remove anchor called before anchor store is ready.");
                        break;
                    }

                    GameObject gameObjectToUnanchor = anchorAttachmentInfo.GameObjectToAnchor;
                    var anchor = gameObjectToUnanchor.GetComponent<WorldAnchor>();

                    if (anchor != null)
                    {
                        AnchorStore.Delete(anchor.name);
                        DestroyImmediate(anchor);
                    }
                    else
                    {
                        Debug.LogError("Cannot get anchor while deleting");
                    }

                    break;
            }
#endif
        }

        /// <summary>
        /// Creates an anchor, attaches it to the gameObjectToAnchor, and saves the anchor to the anchor store.
        /// </summary>
        /// <param name="gameObjectToAnchor">The GameObject to attach the anchor to.</param>
        /// <param name="anchorName">The name to give to the anchor.</param>
        private void CreateAnchor(GameObject gameObjectToAnchor, string anchorName)
        {
<<<<<<< HEAD
#if !UNITY_EDITOR
            WorldAnchor anchor = gameObjectToAnchor.AddComponent<WorldAnchor>();
=======
#if UNITY_EDITOR || UNITY_WSA
            var anchor = gameObjectToAnchor.AddComponent<WorldAnchor>();
>>>>>>> 497be9c2
            anchor.name = anchorName;

            // Sometimes the anchor is located immediately. In that case it can be saved immediately.
            if (anchor.isLocated)
            {
                SaveAnchor(anchor);
            }
            else
            {
                // Other times we must wait for the tracking system to locate the world.
                anchor.OnTrackingChanged += Anchor_OnTrackingChanged;
            }
#endif
        }

#if UNITY_EDITOR || UNITY_WSA
        /// <summary>
        /// When an anchor isn't located immediately we subscribe to this event so
        /// we can save the anchor when it is finally located.
        /// </summary>
        /// <param name="self">The anchor that is reporting a tracking changed event.</param>
        /// <param name="located">Indicates if the anchor is located or not located.</param>
        private void Anchor_OnTrackingChanged(WorldAnchor self, bool located)
        {
            if (located)
            {
                Debug.Log(gameObject.name + " : World anchor located successfully.");

                SaveAnchor(self);

                // Once the anchor is located we can unsubscribe from this event.
                self.OnTrackingChanged -= Anchor_OnTrackingChanged;
            }
            else
            {
                Debug.LogError(gameObject.name + " : World anchor failed to locate.");
            }
        }

        /// <summary>
        /// Saves the anchor to the anchor store.
        /// </summary>
        /// <param name="anchor"></param>
        private void SaveAnchor(WorldAnchor anchor)
        {
#if !UNITY_EDITOR
            // Save the anchor to persist holograms across sessions.
            if (AnchorStore.Save(anchor.name, anchor))
            {
                Debug.Log(gameObject.name + " : World anchor saved successfully.");
            }
            else
            {
                Debug.LogError(gameObject.name + " : World anchor save failed.");
            }
#endif
        }
#endif
    }
}<|MERGE_RESOLUTION|>--- conflicted
+++ resolved
@@ -4,23 +4,16 @@
 using HoloToolkit.Unity.SpatialMapping;
 using System.Collections.Generic;
 using UnityEngine;
-<<<<<<< HEAD
+
+#if UNITY_EDITOR || UNITY_WSA
 using UnityEngine.VR.WSA;
 using UnityEngine.VR.WSA.Persistence;
-=======
-using HoloToolkit.Unity.SpatialMapping;
-
-#if UNITY_EDITOR || UNITY_WSA
-using UnityEngine.VR.WSA.Persistence;
-using UnityEngine.VR.WSA;
-#endif
->>>>>>> 497be9c2
+#endif
 
 namespace HoloToolkit.Unity
 {
     /// <summary>
-    /// Wrapper around world anchor store to streamline some of the
-    /// persistence api busy work.
+    /// Wrapper around world anchor store to streamline some of the persistence api busy work.
     /// </summary>
     public class WorldAnchorManager : Singleton<WorldAnchorManager>
     {
@@ -73,23 +66,25 @@
         {
             base.Awake();
 
-#if UNITY_EDITOR
-            Debug.LogWarning("World Anchor Manager does not work in the editor. Anchor Store will never be ready.");
-#endif
-<<<<<<< HEAD
-        }
-
-        private void Start()
-        {
-=======
 #if UNITY_EDITOR || UNITY_WSA
             AnchorStore = null;
->>>>>>> 497be9c2
+
+    #if UNITY_EDITOR
+            Debug.LogWarning("World Anchor Manager does not work in the editor. Anchor Store will never be ready.");
+    #endif
+
+#endif
+        }
+
+        private void Start()
+        {
+
+#if UNITY_EDITOR || UNITY_WSA
             WorldAnchorStore.GetAsync(AnchorStoreReady);
 #endif
         }
 
-#if UNITY_EDITOR || UNITY_WSA
+#if UNITY_WSA
         /// <summary>
         /// Each frame see if there is work to do and if we can do a unit, do it.
         /// </summary>
@@ -111,7 +106,7 @@
         /// <param name="anchorName">Name of the anchor.</param>
         public void AttachAnchor(GameObject gameObjectToAnchor, string anchorName)
         {
-#if !UNITY_EDITOR
+#if UNITY_WSA
             if (gameObjectToAnchor == null)
             {
                 Debug.LogError("Must pass in a valid gameObject");
@@ -141,21 +136,20 @@
         /// <param name="gameObjectToUnanchor">gameObject to remove the anchor from.</param>
         public void RemoveAnchor(GameObject gameObjectToUnanchor)
         {
-#if !UNITY_EDITOR
+#if UNITY_WSA
             if (gameObjectToUnanchor == null)
             {
                 Debug.LogError("Invalid GameObject");
                 return;
             }
 
-#if UNITY_EDITOR || UNITY_WSA
             // This case is unexpected, but just in case.
             if (AnchorStore == null)
             {
                 Debug.LogError("remove anchor called before anchor store is ready.");
                 return;
             }
-#endif
+
 
             anchorOperations.Enqueue(
                 new AnchorAttachmentInfo
@@ -164,6 +158,7 @@
                     AnchorName = string.Empty,
                     Operation = AnchorOperation.Delete
                 });
+#endif
         }
 
         /// <summary>
@@ -171,7 +166,7 @@
         /// </summary>
         public void RemoveAllAnchors()
         {
-#if UNITY_EDITOR || UNITY_WSA
+#if UNITY_WSA
             SpatialMappingManager spatialMappingManager = SpatialMappingManager.Instance;
 
             // This case is unexpected, but just in case.
@@ -208,7 +203,7 @@
         /// <param name="anchorAttachmentInfo">Parameters for attaching the anchor.</param>
         private void DoAnchorOperation(AnchorAttachmentInfo anchorAttachmentInfo)
         {
-#if UNITY_EDITOR || UNITY_WSA
+#if UNITY_WSA
             switch (anchorAttachmentInfo.Operation)
             {
                 case AnchorOperation.Create:
@@ -270,13 +265,8 @@
         /// <param name="anchorName">The name to give to the anchor.</param>
         private void CreateAnchor(GameObject gameObjectToAnchor, string anchorName)
         {
-<<<<<<< HEAD
-#if !UNITY_EDITOR
-            WorldAnchor anchor = gameObjectToAnchor.AddComponent<WorldAnchor>();
-=======
-#if UNITY_EDITOR || UNITY_WSA
+#if UNITY_WSA
             var anchor = gameObjectToAnchor.AddComponent<WorldAnchor>();
->>>>>>> 497be9c2
             anchor.name = anchorName;
 
             // Sometimes the anchor is located immediately. In that case it can be saved immediately.
@@ -292,7 +282,7 @@
 #endif
         }
 
-#if UNITY_EDITOR || UNITY_WSA
+#if UNITY_WSA
         /// <summary>
         /// When an anchor isn't located immediately we subscribe to this event so
         /// we can save the anchor when it is finally located.
@@ -322,7 +312,6 @@
         /// <param name="anchor"></param>
         private void SaveAnchor(WorldAnchor anchor)
         {
-#if !UNITY_EDITOR
             // Save the anchor to persist holograms across sessions.
             if (AnchorStore.Save(anchor.name, anchor))
             {
@@ -332,7 +321,6 @@
             {
                 Debug.LogError(gameObject.name + " : World anchor save failed.");
             }
-#endif
         }
 #endif
     }
