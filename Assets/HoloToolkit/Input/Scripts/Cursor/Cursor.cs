--- conflicted
+++ resolved
@@ -83,8 +83,8 @@
         [Tooltip("The distance from the hit surface to place the cursor")]
         public float SurfaceCursorDistance = 0.02f;
 
-        [Header("Motion")] 
-        [Tooltip("When lerping, use unscaled time. This is useful for games that have a pause mechanism or otherwise adjust the game timescale.")] 
+        [Header("Motion")]
+        [Tooltip("When lerping, use unscaled time. This is useful for games that have a pause mechanism or otherwise adjust the game timescale.")]
         public bool UseUnscaledTime = true;
 
         /// <summary>
@@ -190,9 +190,9 @@
         /// </summary>
         protected virtual void OnEnable()
         {
-            if (gazeManager)
-            {
-                OnFocusedObjectChanged(null, gazeManager.HitObject);
+            if (FocusManager.IsInitialized)
+            {
+                OnPointerSpecificFocusChanged(Pointer, null, FocusManager.Instance.GetFocusedObject(Pointer));
             }
             OnCursorStateChange(CursorStateEnum.None);
         }
@@ -325,6 +325,7 @@
         protected virtual void UpdateCursorTransform()
         {
             FocusDetails focusDetails = FocusManager.Instance.GetFocusDetails(Pointer);
+            GameObject newTargetedObject = focusDetails.Object;
 
             // Get the forward vector looking back along the pointing ray.
             Vector3 lookForward = -Pointer.Ray.direction;
@@ -335,19 +336,15 @@
             // If no game object is hit, put the cursor at the default distance
             if (TargetedObject == null)
             {
-<<<<<<< HEAD
-                targetPosition = Pointer.Ray.origin + Pointer.Ray.direction * DefaultCursorDistance;
-=======
                 this.TargetedObject = null;
                 this.TargetedCursorModifier = null;
-                targetPosition = gazeManager.GazeOrigin + gazeManager.GazeNormal * DefaultCursorDistance;
->>>>>>> 7130ab04
+                targetPosition = Pointer.Ray.origin + Pointer.Ray.direction * DefaultCursorDistance;
                 targetRotation = lookForward.magnitude > 0 ? Quaternion.LookRotation(lookForward, Vector3.up) : transform.rotation;
             }
             else
             {
                 // Update currently targeted object
-                TargetedObject = focusDetails.Object;
+                TargetedObject = newTargetedObject;
 
                 if (TargetedCursorModifier != null)
                 {
@@ -361,7 +358,7 @@
                 }
             }
 
-            var deltaTime = UseUnscaledTime
+            float deltaTime = UseUnscaledTime
                 ? Time.unscaledDeltaTime
                 : Time.deltaTime;
 
