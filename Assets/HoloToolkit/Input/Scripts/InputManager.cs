--- conflicted
+++ resolved
@@ -6,15 +6,11 @@
 using System.Collections.ObjectModel;
 using UnityEngine;
 using UnityEngine.EventSystems;
-<<<<<<< HEAD
 
 #if UNITY_EDITOR || UNITY_WSA
-using UnityEngine.VR.WSA.Input;
+using UnityEngine.XR.WSA.Input;
 using UnityEngine.Windows.Speech;
 #endif
-=======
-using UnityEngine.XR.WSA.Input;
->>>>>>> 001ed569
 
 namespace HoloToolkit.Unity.InputModule
 {
@@ -260,6 +256,8 @@
             pointerSpecificEventData = new PointerSpecificEventData(EventSystem.current);
             inputPositionEventData = new InputPositionEventData(EventSystem.current);
             triggerEventData = new TriggerEventData(EventSystem.current);
+            speechKeywordRecognizedEventData = new SpeechKeywordRecognizedEventData(EventSystem.current);
+            dictationEventData = new DictationEventData(EventSystem.current);
         }
 
         public void HandleEvent<T>(BaseEventData eventData, ExecuteEvents.EventFunction<T> eventHandler)
@@ -694,17 +692,10 @@
                 handler.OnInputPositionChanged(casted);
             };
 
-<<<<<<< HEAD
-        public void RaiseInputXYChanged(IInputSource source, uint sourceId, InteractionPressKind pressKind, double x, double y, object tag = null)
-        {
-            // Create input event
-            inputXYEventData.Initialize(source, sourceId, tag, pressKind, x, y);
-=======
-        public void RaiseInputPositionChanged(IInputSource source, uint sourceId, InteractionSourcePressType pressType, Vector2 position)
-        {
-            // Create input event
-            inputPositionEventData.Initialize(source, sourceId, pressType, position);
->>>>>>> 001ed569
+        public void RaiseInputPositionChanged(IInputSource source, uint sourceId, InteractionSourcePressType pressType, Vector2 position, object tag = null)
+        {
+            // Create input event
+            inputPositionEventData.Initialize(source, sourceId, tag, pressType, position);
 
             // Pass handler through HandleEvent to perform modal/fallback logic
             HandleEvent(inputPositionEventData, OnInputXYChangedEventHandler);
